[build-system]
requires = ["setuptools>=40.8.0", "wheel"]
build-backend = "setuptools.build_meta"

[project]
name = "dspy-ai"
version = "2.4.9"
description = "DSPy"
readme = "README.md"
authors = [{ name = "Omar Khattab", email = "okhattab@stanford.edu" }]
license = { text = "MIT License" }
requires-python = ">=3.9, <3.13"
classifiers = [
    "Development Status :: 3 - Alpha",
    "Intended Audience :: Science/Research",
    "License :: OSI Approved :: MIT License",
    "Operating System :: POSIX :: Linux",
    "Programming Language :: Python :: 3",    # removed 3.8
    "Programming Language :: Python :: 3.9",
]

# We have both project and tool.poetry.dependencies. Should we remove one?
# tool.poetry.dependencies is a convenience thing for poetry users.
# project dependencies function similarly to requirements.txt,
# `pip install .` will pull from pyproject.toml dependencies

dependencies = [
    "backoff~=2.2.1",
    "joblib~=1.3.2",
    "openai>=0.28.1,<2.0.0",
    "pandas",
    "regex",
    "ujson",
    "tqdm",
    "datasets>=2.14.6,<3.0.0",
    "requests",
    "optuna",
    "pydantic~=2.0",
    "structlog",
    "jinja2"
]

[project.optional-dependencies]
anthropic = ["anthropic~=0.18.0"]
chromadb = ["chromadb~=0.4.14"]
qdrant = ["qdrant-client>=1.6.2", "fastembed>=0.2.0"]
marqo = ["marqo"]
pinecone = ["pinecone-client~=2.2.4"]
weaviate = ["weaviate-client~=4.5.4"]
milvus = ["pymilvus~=2.3.7"]
aws = ["boto3~=1.34.78"]
docs = [
    "sphinx>=4.3.0",
    "furo>=2023.3.27",
    "docutils<0.17",
    "m2r2",
    "myst-parser",
    "myst-nb",
    "sphinx-autobuild",
    "sphinx_rtd_theme",
    "autodoc_pydantic",
    "sphinx-reredirects>=0.1.2",
    "sphinx-automodapi==0.16.0",
]
dev = ["pytest>=6.2.5"]
fastembed = ["fastembed>=0.2.0"]

[project.urls]
homepage = "https://github.com/stanfordnlp/dspy"

[tool.poetry]
name = "dspy"
version = "2.0.8"
description = "DSPy"
authors = ["Omar Khattab <okhattab@stanford.edu>"]
license = "MIT"
readme = "README.md"
homepage = "https://github.com/stanfordnlp/dspy"
repository = "https://github.com/stanfordnlp/dspy"
# documentation = "https://dspy-ai.readthedocs.io"
keywords = ["dspy", "ai", "language models", "llm", "openai"]
# may be a bit much


[tool.poetry.dependencies]
python = ">=3.9,<3.13"
pydantic = "^2.0"
backoff = "^2.2.1"
joblib = "^1.3.2"
openai = ">=0.28.1,<2.0.0"
pandas = "^2.1.1"
regex = "^2023.10.3"
ujson = "^5.8.0"
tqdm = "^4.66.1"
datasets = "^2.14.6"
requests = "^2.31.0"
optuna = "^3.4.0"
anthropic = { version = "^0.18.0", optional = true }
chromadb = { version = "^0.4.14", optional = true }
<<<<<<< HEAD
fastembed = { version = ">=0.2.0", optional = true }
=======
fastembed = { version = "^0.2.0", optional = true }
>>>>>>> d7dace6b
marqo = { version = "*", optional = true }
qdrant-client = { version = "^1.6.2", optional = true }
pinecone-client = { version = "^2.2.4", optional = true }
weaviate-client = { version = "^4.5.4", optional = true }
pymilvus = { version = "^2.3.6", optional = true }
boto3 = { version = "^1.34.78", optional = true }
sphinx = { version = ">=4.3.0", optional = true }
furo = { version = ">=2023.3.27", optional = true }
docutils = { version = "<0.17", optional = true }
m2r2 = { version = "*", optional = true }
myst-parser = { version = "*", optional = true }
myst-nb = { version = "*", optional = true }
sphinx-autobuild = { version = "*", optional = true }
sphinx_rtd_theme = { version = "*", optional = true }
autodoc_pydantic = { version = "*", optional = true }
sphinx-reredirects = { version = "^0.1.2", optional = true }
sphinx-automodapi = { version = "0.16.0", optional = true }
groq = { version = "^0.4.2", optional = true }
rich = "^13.7.1"
psycopg2 = { version = "^2.9.9", optional = true }
pgvector = { version = "^0.2.5", optional = true }
structlog = "^24.1.0"
jinja2 = "^3.1.3"


[tool.poetry.group.dev.dependencies]
pytest = "^6.2.5"
transformers = "^4.38.2"
torch = "^2.2.1"
pytest-mock = "^3.12.0"
ruff = "^0.3.0"
black = "^24.2.0"
pre-commit = "^3.7.0"

[tool.poetry.extras]
chromadb = ["chromadb"]
qdrant = ["qdrant-client", "fastembed"]
marqo = ["marqo"]
pinecone = ["pinecone-client"]
weaviate = ["weaviate-client"]
milvus = ["pymilvus"]
aws = ["boto3"]
postgres = ["psycopg2", "pgvector"]
docs = [
    "sphinx",
    "furo",
    "docutils",
    "m2r2",
    "myst-parser",
    "myst-nb",
    "sphinx-autobuild",
    "sphinx_rtd_theme",
    "autodoc_pydantic",
    "sphinx-reredirects",
    "sphinx-automodapi",
]
fastembed = ["fastembed"]

[tool.poetry.group.doc.dependencies]
mkdocs = ">=1.5.3"
mkdocs-material = ">=9.0.6"
mkdocs-material-extensions = ">=1.3.1"
mkdocs-gen-files = "^0.5.0"
mkdocstrings-python = "^1.7.5"
mkdocstrings = { extras = ["python"], version = ">=0.20.0" }
mike = ">=2.0.0"

[tool.coverage.run]
branch = true
omit = [
    "*/__init__.py",
    "*/test_*.py",
    "*/tests/*.py",
    "*/conftest.py",
    "*/venv/*",
    "*/virtualenv/*",
    "*/.venv/*",
    "*/.virtualenv/*",
    "*/env/*",
    "*/.env/*",
    "*/setup.py",
]

[tool.coverage.report]
exclude_lines = [
    "pragma: no cover",
    "def __repr__",
    "if self.debug:",
    "raise AssertionError",
    "raise NotImplementedError",
    "if __name__ == '__main__':",
    "logger",
    "try",
    "except",
    "^\\s*self\\.\\w+(:\\s*[^=]+)?\\s*=.*$",
    "continue",
]

[tool.ruff]
line-length = 120
indent-width = 4
target-version = "py39"
extend-unsafe-fixes = ["D"]

[tool.ruff.lint]
# List of rules: https://docs.astral.sh/ruff/rules
select = [
    # flake8-builtins
    "A",
    # flake8-commas
    "COM812",
    # flake8-comprehensions
    "C4",
    # pydocstyle
    "D",
    # pycodestyle
    "E",
    # Pyflakes
    "F",
    # pyupgrade
    "UP",
    # flake8-bugbear
    "B",
    # flake8-simplify
    "SIM",
    # flake8-implicit-str-concat
    "ISC",
    # pep8-naming
    "N",
    # flake8-annotations
    "ANN",
    # flake8-async
    "ASYNC",
    # flake8-bandid selected
    "S",
    # flake8-print
    "T20",
    # flake8-return
    "RET",
    # flake8-simplify
    "SIM",
    # flake8-unused-arguments
    "ARG",
    # flake8-use-pathlib
    "PTH",
    # eradicate
    "ERA",
    # pandas-vet
    "PD",
    # Import sort
    "I",
    # avoid shadowing
    "PLW",
]
ignore = [
    "D100",
    "D101",
    "D104",
    "D106",
    # missing-type-self
    "ANN101",
    # missing-type-cls
    "ANN102",
    # missing-type-kwargs
    "ANN003",
    # utf-8 encoding skip
    "UP009",
    # Missing return type annotation for special method `__init__`
    "ANN204",
    # Star-arg unpacking after a keyword argument is strongly discouraged
    "B026",
    # Missing type annotation for function argument `self`
    "ANN001",
    # Dynamically typed expressions (typing.Any) are disallowed in `wrapper`
    "ANN401",
    # We don't need docstrings for every method
    "ANN202",
    "D107",
    "D102",
    "D103",
    # Inline lambdas
    "E731",
    # Sometimes we need List and Tuple
    "UP006",
]

# Allow fix for all enabled rules (when `--fix`) is provided.
fixable = ["ALL"]
unfixable = []

[tool.ruff.format]
docstring-code-format = true
quote-style = "double"
# Like Black, indent with spaces, rather than tabs.
indent-style = "space"
# Like Black, respect magic trailing commas.
skip-magic-trailing-comma = false
# Like Black, automatically detect the appropriate line ending.
line-ending = "auto"

[tool.ruff.lint.pydocstyle]
convention = "google"

[tool.ruff.lint.per-file-ignores]
"**/{tests,docs}/*" = ["ALL"]
"**__init__.py" = ["F401"]<|MERGE_RESOLUTION|>--- conflicted
+++ resolved
@@ -96,12 +96,8 @@
 requests = "^2.31.0"
 optuna = "^3.4.0"
 anthropic = { version = "^0.18.0", optional = true }
-chromadb = { version = "^0.4.14", optional = true }
-<<<<<<< HEAD
+chromadb = { version = "^0.4.14", optional = true 
 fastembed = { version = ">=0.2.0", optional = true }
-=======
-fastembed = { version = "^0.2.0", optional = true }
->>>>>>> d7dace6b
 marqo = { version = "*", optional = true }
 qdrant-client = { version = "^1.6.2", optional = true }
 pinecone-client = { version = "^2.2.4", optional = true }
